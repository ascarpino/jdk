/*
 * Copyright (c) 2020, 2021, Oracle and/or its affiliates. All rights reserved.
 * DO NOT ALTER OR REMOVE COPYRIGHT NOTICES OR THIS FILE HEADER.
 *
 * This code is free software; you can redistribute it and/or modify it
 * under the terms of the GNU General Public License version 2 only, as
 * published by the Free Software Foundation.
 *
 * This code is distributed in the hope that it will be useful, but WITHOUT
 * ANY WARRANTY; without even the implied warranty of MERCHANTABILITY or
 * FITNESS FOR A PARTICULAR PURPOSE.  See the GNU General Public License
 * version 2 for more details (a copy is included in the LICENSE file that
 * accompanied this code).
 *
 * You should have received a copy of the GNU General Public License version
 * 2 along with this work; if not, write to the Free Software Foundation,
 * Inc., 51 Franklin St, Fifth Floor, Boston, MA 02110-1301 USA.
 *
 * Please contact Oracle, 500 Oracle Parkway, Redwood Shores, CA 94065 USA
 * or visit www.oracle.com if you need additional information or have any
 * questions.
 */

#include "precompiled.hpp"
#include "asm/macroAssembler.hpp"
#include "code/codeBlob.hpp"
#include "code/codeBlob.hpp"
#include "code/vmreg.inline.hpp"
#include "compiler/disassembler.hpp"
#include "logging/logStream.hpp"
#include "memory/resourceArea.hpp"
#include "prims/universalUpcallHandler.hpp"
#include "runtime/sharedRuntime.hpp"
#include "runtime/signature.hpp"
#include "runtime/stubRoutines.hpp"
#include "utilities/formatBuffer.hpp"
#include "utilities/globalDefinitions.hpp"

#define __ _masm->

// 1. Create buffer according to layout
// 2. Load registers & stack args into buffer
// 3. Call upcall helper with upcall handler instance & buffer pointer (C++ ABI)
// 4. Load return value from buffer into foreign ABI registers
// 5. Return
address ProgrammableUpcallHandler::generate_upcall_stub(jobject rec, jobject jabi, jobject jlayout) {
  ResourceMark rm;
  const ABIDescriptor abi = ForeignGlobals::parse_abi_descriptor(jabi);
  const BufferLayout layout = ForeignGlobals::parse_buffer_layout(jlayout);

  CodeBuffer buffer("upcall_stub", 1024, upcall_stub_size);

  MacroAssembler* _masm = new MacroAssembler(&buffer);
  int stack_alignment_C = 16; // bytes
  int register_size = sizeof(uintptr_t);
  int buffer_alignment = xmm_reg_size;

  // stub code
  __ enter();

  // save pointer to JNI receiver handle into constant segment
  Address rec_adr = __ as_Address(InternalAddress(__ address_constant((address)rec)));

  __ subptr(rsp, (int) align_up(layout.buffer_size, buffer_alignment));

  Register used[] = { c_rarg0, c_rarg1, rax, rbx, rdi, rsi, r12, r13, r14, r15 };
  GrowableArray<Register> preserved;
  // TODO need to preserve anything killed by the upcall that is non-volatile, needs XMM regs as well, probably
  for (size_t i = 0; i < sizeof(used)/sizeof(Register); i++) {
    Register reg = used[i];
    if (!abi.is_volatile_reg(reg)) {
      preserved.push(reg);
    }
  }

  int preserved_size = align_up(preserved.length() * register_size, stack_alignment_C); // includes register alignment
  int buffer_offset = preserved_size; // offset from rsp

  __ subptr(rsp, preserved_size);
  for (int i = 0; i < preserved.length(); i++) {
    __ movptr(Address(rsp, i * register_size), preserved.at(i));
  }

  for (int i = 0; i < abi._integer_argument_registers.length(); i++) {
    size_t offs = buffer_offset + layout.arguments_integer + i * sizeof(uintptr_t);
    __ movptr(Address(rsp, (int)offs), abi._integer_argument_registers.at(i));
  }

  for (int i = 0; i < abi._vector_argument_registers.length(); i++) {
    XMMRegister reg = abi._vector_argument_registers.at(i);
    size_t offs = buffer_offset + layout.arguments_vector + i * xmm_reg_size;
    __ movdqu(Address(rsp, (int)offs), reg);
  }

  // Capture prev stack pointer (stack arguments base)
#ifndef _WIN64
  __ lea(rax, Address(rbp, 16)); // skip frame+return address
#else
  __ lea(rax, Address(rbp, 16 + 32)); // also skip shadow space
#endif
  __ movptr(Address(rsp, buffer_offset + (int) layout.stack_args), rax);
#ifndef PRODUCT
  __ movptr(Address(rsp, buffer_offset + (int) layout.stack_args_bytes), -1); // unknown
#endif

  // Call upcall helper

  __ movptr(c_rarg0, rec_adr);
  __ lea(c_rarg1, Address(rsp, buffer_offset));

#ifdef _WIN64
  __ block_comment("allocate shadow space for argument register spill");
  __ subptr(rsp, 32);
#endif

  __ call(RuntimeAddress(CAST_FROM_FN_PTR(address, ProgrammableUpcallHandler::attach_thread_and_do_upcall)));

#ifdef _WIN64
  __ block_comment("pop shadow space");
  __ addptr(rsp, 32);
#endif

  for (int i = 0; i < abi._integer_return_registers.length(); i++) {
    size_t offs = buffer_offset + layout.returns_integer + i * sizeof(uintptr_t);
    __ movptr(abi._integer_return_registers.at(i), Address(rsp, (int)offs));
  }

  for (int i = 0; i < abi._vector_return_registers.length(); i++) {
    XMMRegister reg = abi._vector_return_registers.at(i);
    size_t offs = buffer_offset + layout.returns_vector + i * xmm_reg_size;
    __ movdqu(reg, Address(rsp, (int)offs));
  }

  for (size_t i = abi._X87_return_registers_noof; i > 0 ; i--) {
      ssize_t offs = buffer_offset + layout.returns_x87 + (i - 1) * (sizeof(long double));
      __ fld_x (Address(rsp, (int)offs));
  }

  // Restore preserved registers
  for (int i = 0; i < preserved.length(); i++) {
    __ movptr(preserved.at(i), Address(rsp, i * register_size));
  }

  __ leave();
  __ ret(0);

  _masm->flush();

  BufferBlob* blob = BufferBlob::create("upcall_stub", &buffer);

  return blob->code_begin();
}

struct ArgMove {
  BasicType bt;
  VMRegPair from;
  VMRegPair to;

  bool is_identity() const {
      return from.first() == to.first() && from.second() == to.second();
  }
};

static GrowableArray<ArgMove> compute_argument_shuffle(Method* entry, int& out_arg_size_bytes, const CallRegs& conv, BasicType& ret_type) {
  assert(entry->is_static(), "");

  // Fill in the signature array, for the calling-convention call.
  const int total_out_args = entry->size_of_parameters();
  assert(total_out_args > 0, "receiver arg ");

  BasicType* out_sig_bt = NEW_RESOURCE_ARRAY(BasicType, total_out_args);
  VMRegPair* out_regs = NEW_RESOURCE_ARRAY(VMRegPair, total_out_args);

  {
    int i = 0;
    SignatureStream ss(entry->signature());
    for (; !ss.at_return_type(); ss.next()) {
      out_sig_bt[i++] = ss.type();  // Collect remaining bits of signature
      if (ss.type() == T_LONG || ss.type() == T_DOUBLE)
        out_sig_bt[i++] = T_VOID;   // Longs & doubles take 2 Java slots
    }
    assert(i == total_out_args, "");
    ret_type = ss.type();
  }

  int out_arg_slots = SharedRuntime::java_calling_convention(out_sig_bt, out_regs, total_out_args);

  const int total_in_args = total_out_args - 1; // skip receiver
  BasicType* in_sig_bt  = NEW_RESOURCE_ARRAY(BasicType, total_in_args);
  VMRegPair* in_regs    = NEW_RESOURCE_ARRAY(VMRegPair, total_in_args);

  for (int i = 0; i < total_in_args ; i++ ) {
    in_sig_bt[i] = out_sig_bt[i+1]; // skip receiver
  }

  // Now figure out where the args must be stored and how much stack space they require.
  conv.calling_convention(in_sig_bt, in_regs, total_in_args);

  GrowableArray<int> arg_order(2 * total_in_args);

  VMRegPair tmp_vmreg;
  tmp_vmreg.set2(rbx->as_VMReg());

  // Compute a valid move order, using tmp_vmreg to break any cycles
  SharedRuntime::compute_move_order(in_sig_bt,
                                    total_in_args, in_regs,
                                    total_out_args, out_regs,
                                    arg_order,
                                    tmp_vmreg);

  GrowableArray<ArgMove> arg_order_vmreg(total_in_args); // conservative

#ifdef ASSERT
  bool reg_destroyed[RegisterImpl::number_of_registers];
  bool freg_destroyed[XMMRegisterImpl::number_of_registers];
  for ( int r = 0 ; r < RegisterImpl::number_of_registers ; r++ ) {
    reg_destroyed[r] = false;
  }
  for ( int f = 0 ; f < XMMRegisterImpl::number_of_registers ; f++ ) {
    freg_destroyed[f] = false;
  }
#endif // ASSERT

  for (int i = 0; i < arg_order.length(); i += 2) {
    int in_arg  = arg_order.at(i);
    int out_arg = arg_order.at(i + 1);

    assert(in_arg != -1 || out_arg != -1, "");
    BasicType arg_bt = (in_arg != -1 ? in_sig_bt[in_arg] : out_sig_bt[out_arg]);
    switch (arg_bt) {
      case T_BOOLEAN:
      case T_BYTE:
      case T_SHORT:
      case T_CHAR:
      case T_INT:
      case T_FLOAT:
        break; // process

      case T_LONG:
      case T_DOUBLE:
        assert(in_arg  == -1 || (in_arg  + 1 < total_in_args  &&  in_sig_bt[in_arg  + 1] == T_VOID), "bad arg list: %d", in_arg);
        assert(out_arg == -1 || (out_arg + 1 < total_out_args && out_sig_bt[out_arg + 1] == T_VOID), "bad arg list: %d", out_arg);
        break; // process

      case T_VOID:
        continue; // skip

      default:
        fatal("found in upcall args: %s", type2name(arg_bt));
    }

    ArgMove move;
    move.bt   = arg_bt;
    move.from = (in_arg != -1 ? in_regs[in_arg] : tmp_vmreg);
    move.to   = (out_arg != -1 ? out_regs[out_arg] : tmp_vmreg);

    if(move.is_identity()) {
      continue; // useless move
    }

#ifdef ASSERT
    if (in_arg != -1) {
      if (in_regs[in_arg].first()->is_Register()) {
        assert(!reg_destroyed[in_regs[in_arg].first()->as_Register()->encoding()], "destroyed reg!");
      } else if (in_regs[in_arg].first()->is_XMMRegister()) {
        assert(!freg_destroyed[in_regs[in_arg].first()->as_XMMRegister()->encoding()], "destroyed reg!");
      }
    }
    if (out_arg != -1) {
      if (out_regs[out_arg].first()->is_Register()) {
        reg_destroyed[out_regs[out_arg].first()->as_Register()->encoding()] = true;
      } else if (out_regs[out_arg].first()->is_XMMRegister()) {
        freg_destroyed[out_regs[out_arg].first()->as_XMMRegister()->encoding()] = true;
      }
    }
#endif /* ASSERT */

    arg_order_vmreg.push(move);
  }

  int stack_slots = SharedRuntime::out_preserve_stack_slots() + out_arg_slots;
  out_arg_size_bytes = align_up(stack_slots * VMRegImpl::stack_slot_size, StackAlignmentInBytes);

  return arg_order_vmreg;
}

static const char* null_safe_string(const char* str) {
  return str == nullptr ? "NULL" : str;
}

#ifdef ASSERT
static void print_arg_moves(const GrowableArray<ArgMove>& arg_moves, Method* entry) {
  LogTarget(Trace, foreign) lt;
  if (lt.is_enabled()) {
    ResourceMark rm;
    LogStream ls(lt);
    ls.print_cr("Argument shuffle for %s {", entry->name_and_sig_as_C_string());
    for (int i = 0; i < arg_moves.length(); i++) {
      ArgMove arg_mv = arg_moves.at(i);
      BasicType arg_bt     = arg_mv.bt;
      VMRegPair from_vmreg = arg_mv.from;
      VMRegPair to_vmreg   = arg_mv.to;

      ls.print("Move a %s from (", null_safe_string(type2name(arg_bt)));
      from_vmreg.first()->print_on(&ls);
      ls.print(",");
      from_vmreg.second()->print_on(&ls);
      ls.print(") to ");
      to_vmreg.first()->print_on(&ls);
      ls.print(",");
      to_vmreg.second()->print_on(&ls);
      ls.print_cr(")");
    }
    ls.print_cr("}");
  }
}
#endif

static void save_native_arguments(MacroAssembler* _masm, const CallRegs& conv, int arg_save_area_offset) {
  __ block_comment("{ save_native_args ");
  int store_offset = arg_save_area_offset;
  for (int i = 0; i < conv._args_length; i++) {
    VMReg reg = conv._arg_regs[i];
    if (reg->is_Register()) {
      __ movptr(Address(rsp, store_offset), reg->as_Register());
      store_offset += 8;
    } else if (reg->is_XMMRegister()) {
      // Java API doesn't support vector args
      __ movdqu(Address(rsp, store_offset), reg->as_XMMRegister());
      store_offset += 16;
    }
    // do nothing for stack
  }
  __ block_comment("} save_native_args ");
}

static void restore_native_arguments(MacroAssembler* _masm, const CallRegs& conv, int arg_save_area_offset) {
  __ block_comment("{ restore_native_args ");
  int load_offset = arg_save_area_offset;
  for (int i = 0; i < conv._args_length; i++) {
    VMReg reg = conv._arg_regs[i];
    if (reg->is_Register()) {
      __ movptr(reg->as_Register(), Address(rsp, load_offset));
      load_offset += 8;
    } else if (reg->is_XMMRegister()) {
      // Java API doesn't support vector args
      __ movdqu(reg->as_XMMRegister(), Address(rsp, load_offset));
      load_offset += 16;
    }
    // do nothing for stack
  }
  __ block_comment("} restore_native_args ");
}

static bool is_valid_XMM(XMMRegister reg) {
  return reg->is_valid() && (UseAVX >= 3 || (reg->encoding() < 16)); // why is this not covered by is_valid()?
}

// for callee saved regs, according to the caller's ABI
static int compute_reg_save_area_size(const ABIDescriptor& abi) {
  int size = 0;
  for (Register reg = as_Register(0); reg->is_valid(); reg = reg->successor()) {
    if (reg == rbp || reg == rsp) continue; // saved/restored by prologue/epilogue
    if (!abi.is_volatile_reg(reg)) {
      size += 8; // bytes
    }
  }

  for (XMMRegister reg = as_XMMRegister(0); is_valid_XMM(reg); reg = reg->successor()) {
    if (!abi.is_volatile_reg(reg)) {
      if (UseAVX >= 3) {
        size += 64; // bytes
      } else if (UseAVX >= 1) {
        size += 32;
      } else {
        size += 16;
      }
    }
  }

#ifndef _WIN64
  // for mxcsr
  size += 8;
#endif

  return size;
}

static int compute_arg_save_area_size(const CallRegs& conv) {
  int result_size = 0;
  for (int i = 0; i < conv._args_length; i++) {
    VMReg reg = conv._arg_regs[i];
    if (reg->is_Register()) {
      result_size += 8;
    } else if (reg->is_XMMRegister()) {
      // Java API doesn't support vector args
      result_size += 16;
    }
    // do nothing for stack
  }
  return result_size;
}

static int compute_res_save_area_size(const CallRegs& conv) {
  int result_size = 0;
  for (int i = 0; i < conv._rets_length; i++) {
    VMReg reg = conv._ret_regs[i];
    if (reg->is_Register()) {
      result_size += 8;
    } else if (reg->is_XMMRegister()) {
      // Java API doesn't support vector args
      result_size += 16;
    } else {
      ShouldNotReachHere(); // unhandled type
    }
  }
  return result_size;
}

static void save_java_result(MacroAssembler* _masm, const CallRegs& conv, int res_save_area_offset) {
  int offset = res_save_area_offset;
  __ block_comment("{ save java result ");
  for (int i = 0; i < conv._rets_length; i++) {
    VMReg reg = conv._ret_regs[i];
    if (reg->is_Register()) {
      __ movptr(Address(rsp, offset), reg->as_Register());
      offset += 8;
    } else if (reg->is_XMMRegister()) {
      // Java API doesn't support vector args
      __ movdqu(Address(rsp, offset), reg->as_XMMRegister());
      offset += 16;
    } else {
      ShouldNotReachHere(); // unhandled type
    }
  }
  __ block_comment("} save java result ");
}

static void restore_java_result(MacroAssembler* _masm, const CallRegs& conv, int res_save_area_offset) {
  int offset = res_save_area_offset;
  __ block_comment("{ restore java result ");
  for (int i = 0; i < conv._rets_length; i++) {
    VMReg reg = conv._ret_regs[i];
    if (reg->is_Register()) {
      __ movptr(reg->as_Register(), Address(rsp, offset));
      offset += 8;
    } else if (reg->is_XMMRegister()) {
      // Java API doesn't support vector args
      __ movdqu(reg->as_XMMRegister(), Address(rsp, offset));
      offset += 16;
    } else {
      ShouldNotReachHere(); // unhandled type
    }
  }
  __ block_comment("} restore java result ");
}

constexpr int MXCSR_MASK = 0xFFC0;  // Mask out any pending exceptions

static void preserve_callee_saved_registers(MacroAssembler* _masm, const ABIDescriptor& abi, int reg_save_area_offset) {
  // 1. iterate all registers in the architecture
  //     - check if they are volatile or not for the given abi
  //     - if NOT, we need to save it here
  // 2. save mxcsr on non-windows platforms

  int offset = reg_save_area_offset;

  __ block_comment("{ preserve_callee_saved_regs ");
  for (Register reg = as_Register(0); reg->is_valid(); reg = reg->successor()) {
    if (reg == rbp || reg == rsp) continue; // saved/restored by prologue/epilogue
    if (!abi.is_volatile_reg(reg)) {
      __ movptr(Address(rsp, offset), reg);
      offset += 8;
    }
  }

  for (XMMRegister reg = as_XMMRegister(0); is_valid_XMM(reg); reg = reg->successor()) {
    if (!abi.is_volatile_reg(reg)) {
      if (UseAVX >= 3) {
        __ evmovdqul(Address(rsp, offset), reg, Assembler::AVX_512bit);
        offset += 64;
      } else if (UseAVX >= 1) {
        __ vmovdqu(Address(rsp, offset), reg);
        offset += 32;
      } else {
        __ movdqu(Address(rsp, offset), reg);
        offset += 16;
      }
    }
  }

#ifndef _WIN64
  {
    const Address mxcsr_save(rsp, offset);
    Label skip_ldmx;
    __ stmxcsr(mxcsr_save);
    __ movl(rax, mxcsr_save);
    __ andl(rax, MXCSR_MASK);    // Only check control and mask bits
    ExternalAddress mxcsr_std(StubRoutines::x86::addr_mxcsr_std());
    __ cmp32(rax, mxcsr_std);
    __ jcc(Assembler::equal, skip_ldmx);
    __ ldmxcsr(mxcsr_std);
    __ bind(skip_ldmx);
  }
#endif

  __ block_comment("} preserve_callee_saved_regs ");
}

static void restore_callee_saved_registers(MacroAssembler* _masm, const ABIDescriptor& abi, int reg_save_area_offset) {
  // 1. iterate all registers in the architecture
  //     - check if they are volatile or not for the given abi
  //     - if NOT, we need to restore it here
  // 2. restore mxcsr on non-windows platforms

  int offset = reg_save_area_offset;

  __ block_comment("{ restore_callee_saved_regs ");
  for (Register reg = as_Register(0); reg->is_valid(); reg = reg->successor()) {
    if (reg == rbp || reg == rsp) continue; // saved/restored by prologue/epilogue
    if (!abi.is_volatile_reg(reg)) {
      __ movptr(reg, Address(rsp, offset));
      offset += 8;
    }
  }

  for (XMMRegister reg = as_XMMRegister(0); is_valid_XMM(reg); reg = reg->successor()) {
    if (!abi.is_volatile_reg(reg)) {
      if (UseAVX >= 3) {
        __ evmovdqul(reg, Address(rsp, offset), Assembler::AVX_512bit);
        offset += 64;
      } else if (UseAVX >= 1) {
        __ vmovdqu(reg, Address(rsp, offset));
        offset += 32;
      } else {
        __ movdqu(reg, Address(rsp, offset));
        offset += 16;
      }
    }
  }

#ifndef _WIN64
  const Address mxcsr_save(rsp, offset);
  __ ldmxcsr(mxcsr_save);
#endif

  __ block_comment("} restore_callee_saved_regs ");
}

static void shuffle_arguments(MacroAssembler* _masm, const GrowableArray<ArgMove>& arg_moves) {
  for (int i = 0; i < arg_moves.length(); i++) {
    ArgMove arg_mv = arg_moves.at(i);
    BasicType arg_bt     = arg_mv.bt;
    VMRegPair from_vmreg = arg_mv.from;
    VMRegPair to_vmreg   = arg_mv.to;

    assert(
      !((from_vmreg.first()->is_Register() && to_vmreg.first()->is_XMMRegister())
      || (from_vmreg.first()->is_XMMRegister() && to_vmreg.first()->is_Register())),
       "move between gp and fp reg not supported");

    __ block_comment(err_msg("bt=%s", null_safe_string(type2name(arg_bt))));
    switch (arg_bt) {
      case T_BOOLEAN:
      case T_BYTE:
      case T_SHORT:
      case T_CHAR:
      case T_INT:
       __ move32_64(from_vmreg, to_vmreg);
       break;

      case T_FLOAT:
        __ float_move(from_vmreg, to_vmreg);
        break;

      case T_DOUBLE:
        __ double_move(from_vmreg, to_vmreg);
        break;

      case T_LONG :
        __ long_move(from_vmreg, to_vmreg);
        break;

      default:
        fatal("found in upcall args: %s", type2name(arg_bt));
    }
  }
}

<<<<<<< HEAD
struct AuxiliarySaves {
  JavaFrameAnchor jfa;
  uintptr_t thread;
  bool should_detach;
};

// Register is a class, but it would be assigned numerical value.
// "0" is assigned for rax and for xmm0. Thus we need to ignore -Wnonnull.
PRAGMA_DIAG_PUSH
PRAGMA_NONNULL_IGNORED
=======
>>>>>>> 61359c46
address ProgrammableUpcallHandler::generate_optimized_upcall_stub(jobject receiver, Method* entry, jobject jabi, jobject jconv) {
  ResourceMark rm;
  const ABIDescriptor abi = ForeignGlobals::parse_abi_descriptor(jabi);
  const CallRegs conv = ForeignGlobals::parse_call_regs(jconv);
  assert(conv._rets_length <= 1, "no multi reg returns");
  CodeBuffer buffer("upcall_stub_linkToNative", /* code_size = */ 2048, /* locs_size = */ 1024);

  int register_size = sizeof(uintptr_t);
  int buffer_alignment = xmm_reg_size;

  int out_arg_area = -1;
  BasicType ret_type;
  GrowableArray<ArgMove> arg_moves = compute_argument_shuffle(entry, out_arg_area, conv, ret_type);
  assert(out_arg_area != -1, "Should have been set");
  DEBUG_ONLY(print_arg_moves(arg_moves, entry);)

  // out_arg_area (for stack arguments) doubles as shadow space for native calls.
  // make sure it is big enough.
  if (out_arg_area < frame::arg_reg_save_area_bytes) {
    out_arg_area = frame::arg_reg_save_area_bytes;
  }

  int reg_save_area_size = compute_reg_save_area_size(abi);
  int arg_save_area_size = compute_arg_save_area_size(conv);
  int res_save_area_size = compute_res_save_area_size(conv);
  // To spill receiver during deopt
  int deopt_spill_size = 1 * BytesPerWord;

  int shuffle_area_offset    = 0;
  int deopt_spill_offset     = shuffle_area_offset    + out_arg_area;
  int res_save_area_offset   = deopt_spill_offset     + deopt_spill_size;
  int arg_save_area_offset   = res_save_area_offset   + res_save_area_size;
  int reg_save_area_offset   = arg_save_area_offset   + arg_save_area_size;
  int frame_data_offset      = reg_save_area_offset   + reg_save_area_size;
  int frame_bottom_offset    = frame_data_offset      + sizeof(OptimizedEntryBlob::FrameData);

  int frame_size = frame_bottom_offset;
  frame_size = align_up(frame_size, StackAlignmentInBytes);

  // Ok The space we have allocated will look like:
  //
  //
  // FP-> |                     |
  //      |---------------------| = frame_bottom_offset = frame_size
  //      |                     |
  //      | FrameData           |
  //      |---------------------| = frame_data_offset
  //      |                     |
  //      | reg_save_area       |
  //      |---------------------| = reg_save_are_offset
  //      |                     |
  //      | arg_save_area       |
  //      |---------------------| = arg_save_are_offset
  //      |                     |
  //      | res_save_area       |
  //      |---------------------| = res_save_are_offset
  //      |                     |
  //      | deopt_spill         |
  //      |---------------------| = deopt_spill_offset
  //      |                     |
  // SP-> | out_arg_area        |   needs to be at end for shadow space
  //
  //

  //////////////////////////////////////////////////////////////////////////////

  MacroAssembler* _masm = new MacroAssembler(&buffer);
  address start = __ pc();
  __ enter(); // set up frame
  if ((abi._stack_alignment_bytes % 16) != 0) {
    // stack alignment of caller is not a multiple of 16
    __ andptr(rsp, -StackAlignmentInBytes); // align stack
  }
  // allocate frame (frame_size is also aligned, so stack is still aligned)
  __ subptr(rsp, frame_size);

  // we have to always spill args since we need to do a call to get the thread
  // (and maybe attach it).
  save_native_arguments(_masm, conv, arg_save_area_offset);

  preserve_callee_saved_registers(_masm, abi, reg_save_area_offset);

  __ block_comment("{ on_entry");
  __ vzeroupper();
  __ lea(c_rarg0, Address(rsp, frame_data_offset));
  // stack already aligned
  __ call(RuntimeAddress(CAST_FROM_FN_PTR(address, ProgrammableUpcallHandler::on_entry)));
  __ movptr(r15_thread, rax);
  __ reinit_heapbase();
  __ block_comment("} on_entry");

  __ block_comment("{ argument shuffle");
  // TODO merge these somehow
  restore_native_arguments(_masm, conv, arg_save_area_offset);
  shuffle_arguments(_masm, arg_moves);
  __ block_comment("} argument shuffle");

  __ block_comment("{ receiver ");
  __ movptr(rscratch1, (intptr_t)receiver);
  __ resolve_jobject(rscratch1, r15_thread, rscratch2);
  __ movptr(j_rarg0, rscratch1);
  __ block_comment("} receiver ");

  __ mov_metadata(rbx, entry);
  __ movptr(Address(r15_thread, JavaThread::callee_target_offset()), rbx); // just in case callee is deoptimized

  __ call(Address(rbx, Method::from_compiled_offset()));

  save_java_result(_masm, conv, res_save_area_offset);

  __ block_comment("{ on_exit");
  __ vzeroupper();
  __ lea(c_rarg0, Address(rsp, frame_data_offset));
  // stack already aligned
  __ call(RuntimeAddress(CAST_FROM_FN_PTR(address, ProgrammableUpcallHandler::on_exit)));
  __ reinit_heapbase();
  __ block_comment("} on_exit");

  restore_callee_saved_registers(_masm, abi, reg_save_area_offset);

  restore_java_result(_masm, conv, res_save_area_offset);

  // return value shuffle
#ifdef ASSERT
  if (conv._rets_length == 1) { // 0 or 1
    VMReg j_expected_result_reg;
    switch (ret_type) {
      case T_BOOLEAN:
      case T_BYTE:
      case T_SHORT:
      case T_CHAR:
      case T_INT:
      case T_LONG:
       j_expected_result_reg = rax->as_VMReg();
       break;
      case T_FLOAT:
      case T_DOUBLE:
        j_expected_result_reg = xmm0->as_VMReg();
        break;
      default:
        fatal("unexpected return type: %s", type2name(ret_type));
    }
    // No need to move for now, since CallArranger can pick a return type
    // that goes in the same reg for both CCs. But, at least assert they are the same
    assert(conv._ret_regs[0] == j_expected_result_reg,
     "unexpected result register: %s != %s", conv._ret_regs[0]->name(), j_expected_result_reg->name());
  }
#endif

  __ leave();
  __ ret(0);

  //////////////////////////////////////////////////////////////////////////////

  __ block_comment("{ exception handler");

  intptr_t exception_handler_offset = __ pc() - start;

  // TODO: this is always the same, can we bypass and call handle_uncaught_exception directly?

  // native caller has no idea how to handle exceptions
  // we just crash here. Up to callee to catch exceptions.
  __ verify_oop(rax);
  __ vzeroupper();
  __ mov(c_rarg0, rax);
  __ andptr(rsp, -StackAlignmentInBytes); // align stack as required by ABI
  __ subptr(rsp, frame::arg_reg_save_area_bytes); // windows (not really needed)
  __ call(RuntimeAddress(CAST_FROM_FN_PTR(address, ProgrammableUpcallHandler::handle_uncaught_exception)));
  __ should_not_reach_here();

  __ block_comment("} exception handler");

  _masm->flush();


#ifndef PRODUCT
  stringStream ss;
  ss.print("optimized_upcall_stub_%s", entry->signature()->as_C_string());
  const char* name = _masm->code_string(ss.as_string());
#else // PRODUCT
  const char* name = "optimized_upcall_stub";
#endif // PRODUCT

  OptimizedEntryBlob* blob = OptimizedEntryBlob::create(name, &buffer, exception_handler_offset, receiver, in_ByteSize(frame_data_offset));

  if (TraceOptimizedUpcallStubs) {
    blob->print_on(tty);
    Disassembler::decode(blob, tty);
  }

  return blob->code_begin();
}
PRAGMA_DIAG_POP

bool ProgrammableUpcallHandler::supports_optimized_upcalls() {
  return true;
}<|MERGE_RESOLUTION|>--- conflicted
+++ resolved
@@ -587,19 +587,10 @@
   }
 }
 
-<<<<<<< HEAD
-struct AuxiliarySaves {
-  JavaFrameAnchor jfa;
-  uintptr_t thread;
-  bool should_detach;
-};
-
 // Register is a class, but it would be assigned numerical value.
 // "0" is assigned for rax and for xmm0. Thus we need to ignore -Wnonnull.
 PRAGMA_DIAG_PUSH
 PRAGMA_NONNULL_IGNORED
-=======
->>>>>>> 61359c46
 address ProgrammableUpcallHandler::generate_optimized_upcall_stub(jobject receiver, Method* entry, jobject jabi, jobject jconv) {
   ResourceMark rm;
   const ABIDescriptor abi = ForeignGlobals::parse_abi_descriptor(jabi);
