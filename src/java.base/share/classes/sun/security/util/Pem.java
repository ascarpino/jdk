--- conflicted
+++ resolved
@@ -31,12 +31,9 @@
 import java.nio.charset.StandardCharsets;
 import java.security.AccessController;
 import java.security.NoSuchAlgorithmException;
-<<<<<<< HEAD
-import java.security.PEMRecord;
-=======
 import java.security.PrivilegedAction;
->>>>>>> de154afa
 import java.security.Security;
+import java.util.Arrays;
 import java.util.Base64;
 import java.util.HexFormat;
 import java.util.Objects;
@@ -104,11 +101,7 @@
      * @throws IOException on read errors
      */
     public static PEMRecord readPEM(InputStream is, boolean shortHeader)
-<<<<<<< HEAD
-        throws IOException{
-=======
         throws IOException {
->>>>>>> de154afa
         Objects.requireNonNull(is);
 
         int hyphen = (shortHeader ? 1 : 0);
@@ -251,7 +244,6 @@
                 headerType + " " + footerType);
         }
 
-<<<<<<< HEAD
         // If there was data before finding the 5 dashes of the PEM header,
         // backup 5 characters and save that data.
         byte[] preData = null;
@@ -262,8 +254,4 @@
         return new PEMRecord(header, data, preData);
     }
 
-=======
-        return new PEMRecord(header, data);
-    }
->>>>>>> de154afa
 }