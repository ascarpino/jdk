/*
 * Copyright (c) 2024, Oracle and/or its affiliates. All rights reserved.
 * DO NOT ALTER OR REMOVE COPYRIGHT NOTICES OR THIS FILE HEADER.
 *
 * This code is free software; you can redistribute it and/or modify it
 * under the terms of the GNU General Public License version 2 only, as
 * published by the Free Software Foundation.  Oracle designates this
 * particular file as subject to the "Classpath" exception as provided
 * by Oracle in the LICENSE file that accompanied this code.
 *
 * This code is distributed in the hope that it will be useful, but WITHOUT
 * ANY WARRANTY; without even the implied warranty of MERCHANTABILITY or
 * FITNESS FOR A PARTICULAR PURPOSE.  See the GNU General Public License
 * version 2 for more details (a copy is included in the LICENSE file that
 * accompanied this code).
 *
 * You should have received a copy of the GNU General Public License version
 * 2 along with this work; if not, write to the Free Software Foundation,
 * Inc., 51 Franklin St, Fifth Floor, Boston, MA 02110-1301 USA.
 *
 * Please contact Oracle, 500 Oracle Parkway, Redwood Shores, CA 94065 USA
 * or visit www.oracle.com if you need additional information or have any
 * questions.
 */

/*
 * @test
<<<<<<< HEAD
 * @summary Testing PEM decodings
=======
 * @bug 8298420
 * @summary Testing basic PEM API decodings
>>>>>>> de154afa
 * @enablePreview
 */

import javax.crypto.EncryptedPrivateKeyInfo;
import java.lang.Class;
import java.io.IOException;
import java.security.*;
import java.security.interfaces.*;
import java.security.spec.X509EncodedKeySpec;
import java.util.*;
import java.util.Arrays;

public class PEMDecoderTest {

    static HexFormat hex = HexFormat.of();

    PEMDecoderTest() {
    }

    public static void main(String[] args) throws IOException {
        System.out.println("Decoder test:");
        PEMCerts.entryList.stream().forEach(entry -> test(entry));
        System.out.println("Decoder test returning DEREncodable class:");
        PEMCerts.entryList.stream().forEach(entry -> test(entry, DEREncodable.class));
        System.out.println("Decoder test with encrypted PEM:");
        PEMCerts.encryptedList.stream().forEach(entry -> testEncrypted(entry));
        System.out.println("Decoder test with OAS:");
        testTwoKeys();
        System.out.println("Decoder test RSA PEM setting RSAKey.class returned:");
        test(PEMCerts.getEntry("privpem"), RSAKey.class);
        System.out.println("Decoder test failures:");
        PEMCerts.failureEntryList.stream().forEach(entry -> testFailure(entry));
        System.out.println("Decoder test ECpriv PEM asking for ECPublicKey.class returned:");
        testFailure(PEMCerts.getEntry("ecprivpem"), ECPublicKey.class);
        System.out.println("Decoder test RSApriv PEM setting P8EKS.class returned:");
        testClass(PEMCerts.getEntry("privpem"), RSAPrivateKey.class);
        System.out.println("Decoder test RSApriv P1 PEM asking for RSAPublicKey.class returned:");
        testFailure(PEMCerts.getEntry(PEMCerts.privList, "rsaOpenSSL"), RSAPublicKey.class);
        System.out.println("Decoder test RSApriv PEM asking X509EKS.class returned:");
        testClass(PEMCerts.getEntry("privpem"), X509EncodedKeySpec.class, false);
        System.out.println("Decoder test RSAcert PEM asking X509EKS.class returned:");
        testClass(PEMCerts.getEntry("rsaCert"), X509EncodedKeySpec.class, false);
        System.out.println("Decoder test OAS RFC PEM asking PrivateKey.class returned:");
        testClass(PEMCerts.getEntry("oasrfc8410"), PrivateKey.class, true);
        testClass(PEMCerts.getEntry("oasrfc8410"), PublicKey.class, true);
        System.out.println("Decoder test encEdECkey:");
        testFailure(new PEMCerts.Entry("pubecpem-no",
            PEMCerts.makeNoCRLF(PEMCerts.pubecpem), PublicKey.class,
            null));
    }

    static void testFailure(PEMCerts.Entry entry) {
        testFailure(entry, entry.clazz());
    }

    static void testFailure(PEMCerts.Entry entry, Class c) {
        try {
            test(entry.pem(), c, PEMDecoder.of());
            throw new AssertionError("Failure with " +
                entry.name() + ":  Not supposed to succeed.");
        } catch (NullPointerException e) {
            System.out.println("PASS (" + entry.name() + "):  " + e.getClass() +
                ": " + e.getMessage());
        } catch (IOException | RuntimeException e) {
            System.out.println("PASS (" + entry.name() + "):  " + e.getClass() +
                ": " + e.getMessage());
        }
    }

    static void testEncrypted(PEMCerts.Entry entry) {
        PEMDecoder decoder = PEMDecoder.of();
        if (!Objects.equals(entry.clazz(), EncryptedPrivateKeyInfo.class)) {
            decoder = decoder.withDecryption(entry.password());
        }

        try {
            test(entry.pem(), entry.clazz(), decoder);
        } catch (Exception | AssertionError e) {
            throw new RuntimeException("Error with PEM (" + entry.name() +
                "):  " + e.getMessage(), e);
        }
    }

    // Change the Entry to use the given class as the expected class returned
    static void test(PEMCerts.Entry entry, Class c) {
        test(entry.newEntry(entry, c));
    }

    // Run test with a given Entry
    static void test(PEMCerts.Entry entry) {
        try {
            test(entry.pem(), entry.clazz(), PEMDecoder.of());
            System.out.println("PASS (" + entry.name() + ")");
        } catch (Exception | AssertionError e) {
            throw new RuntimeException("Error with PEM (" + entry.name() +
                "):  " + e.getMessage(), e);
        }
    }

    static List getInterfaceList(Class ccc) {
        Class<?>[] interfaces = ccc.getInterfaces();
        List<Class> list = new ArrayList<>(Arrays.asList(interfaces));
        var x = ccc.getSuperclass();
        if (x != null) {
            list.add(x);
        }
        List<Class> results = new ArrayList<>(list);
        if (list.size() > 0) {
            for (Class cname : list) {
                try {
                    if (cname != null &&
                        cname.getName().startsWith("java.security.")) {
                        results.addAll(getInterfaceList(cname));
                    }
                } catch (Exception e) {
                    System.err.println("Exception with " + cname);
                }
            }
        }
        return results;
    }

    /**
     * Perform the decoding test with the given decoder, on the given pem, and
     * expect the clazz to be returned.
     */
    static void test(String pem, Class clazz, PEMDecoder decoder) throws IOException {
        var pk = decoder.decode(pem);

        // Check that clazz matches what pk returned.
        if (pk.getClass().equals(clazz)) {
            return;
        }

        // Search interfaces and inheritance to find a match with clazz
        List<Class> list = getInterfaceList(pk.getClass());
        for (Class cc : list) {
            if (cc != null && cc.equals(clazz)) {
                return;
            }
        }

        throw new RuntimeException("Entry did not contain expected: " +
            clazz.getName());
    }

    // Run the same key twice through the same decoder and make sure the
    // result is the same
    static void testTwoKeys() throws IOException {
        PublicKey p1, p2;
        PEMDecoder pd = PEMDecoder.of();
        p1 = pd.decode(PEMCerts.pubrsapem, RSAPublicKey.class);
        p2 = pd.decode(PEMCerts.pubrsapem, RSAPublicKey.class);
        if (!Arrays.equals(p1.getEncoded(), p2.getEncoded())) {
            System.err.println("These two should have matched:");
            System.err.println(hex.parseHex(new String(p1.getEncoded())));
            System.err.println(hex.parseHex(new String(p2.getEncoded())));
            throw new AssertionError("Two decoding of the same key failed to" +
                " match: ");
        }
    }

    static void testClass(PEMCerts.Entry entry, Class clazz) throws IOException {
        var pk = PEMDecoder.of().decode(entry.pem(), clazz);
    }

    static void testClass(PEMCerts.Entry entry, Class clazz, boolean pass) throws RuntimeException {
        try {
            testClass(entry, clazz);
        } catch (Exception e) {
            if (pass) {
                throw new RuntimeException(e);
            }
        }
    }
}<|MERGE_RESOLUTION|>--- conflicted
+++ resolved
@@ -25,12 +25,8 @@
 
 /*
  * @test
-<<<<<<< HEAD
- * @summary Testing PEM decodings
-=======
  * @bug 8298420
  * @summary Testing basic PEM API decodings
->>>>>>> de154afa
  * @enablePreview
  */
 
